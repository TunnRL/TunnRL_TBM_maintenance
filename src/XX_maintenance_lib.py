# -*- coding: utf-8 -*-
"""
Towards optimized TBM cutter changing policies with reinforcement learning
G.H. Erharter, T.F. Hansen
DOI: XXXXXXXXXXXXXXXXXXXXXXXXXX

Custom library that contains different classes for the reinforcement learning
based cutter changing environment

Created on Sat Oct 30 12:57:51 2021
code contributors: Georg H. Erharter, Tom F. Hansen
"""

from datetime import datetime
from pathlib import Path
<<<<<<< HEAD
# import ipdb
=======
>>>>>>> 06e274ad

import gym
import matplotlib.pyplot as plt
import numpy as np
import optuna
import pandas as pd
from gym import spaces
from numpy.typing import NDArray
from stable_baselines3 import A2C, DDPG, PPO, SAC, TD3
from stable_baselines3.common import logger
from stable_baselines3.common.base_class import BaseAlgorithm
from stable_baselines3.common.callbacks import (
    BaseCallback,
    CallbackList,
    CheckpointCallback,
    EvalCallback,
    StopTrainingOnNoModelImprovement,
)
from stable_baselines3.common.evaluation import evaluate_policy

from XX_hyperparams import Hyperparameters
from XX_utility import load_best_model


class Maintenance:
    '''class that contains functions that describe the maintenance effort of
    changing cutters on a TBM's cutterhead. Based on this the reward is
    computed'''

<<<<<<< HEAD
    def __init__(self, n_c_tot: int, broken_cutters_thresh: float):
=======
    def __init__(self, t_C_max: int, n_c_tot: int) -> None:
>>>>>>> 06e274ad
        """Setup

        Args:
            n_c_tot (int): total number of cutters
            broken_cutters_thresh (float): minimum required percentage of
                functional cutters
        """
        self.n_c_tot = n_c_tot
        self.broken_cutters_thresh = broken_cutters_thresh
        self.t_i = 1  # cost of entering the cutterhead for maintenance
        self.alpha = 0.2  # weighting factor for replacing cutters
        self.beta = 0.3  # weighting factor for moving cutters
        self.gamma = 0.25  # weighting factor for cutter distance
        self.delta = 0.25  # weighting factor for entering cutterhead

        if self.alpha + self.beta + self.gamma + self.delta != 1:
            raise ValueError('reward weighting factors do not sum up to 1!')

    def reward(self, replaced_cutters: list, moved_cutters: list,
               good_cutters: int) -> float:
        """Reward function. Drives the agent learning process.

        Handles replacing and moving cutters.
<<<<<<< HEAD
=======

        TODO: move hardcoded values into a common place for definition or config.
>>>>>>> 06e274ad
        """
        # if good_cutters < self.n_c_tot * 0.5:
        #     r = 0
        # elif good_cutters == self.n_c_tot and replaced_cutters + moved_cutters == 0:
        #     r = 1
        # else:
        #     ratio1 = good_cutters / self.n_c_tot
        #     ratio2 = (moved_cutters / self.n_c_tot) * 1.05
        #     ratio3 = (replaced_cutters / self.n_c_tot) * 0.9
        #     r = ratio1 - ratio2 - ratio3

        # r = max(0, r)

        # compute distance between acted on cutters -> encourage series change
        acted_on_cutters = sorted(replaced_cutters+moved_cutters)
        dist_cutters = np.sum(np.diff(acted_on_cutters))

        if good_cutters < self.n_c_tot * self.broken_cutters_thresh:
            # if more than threshhold number of cutters are broken
            r = -1
        elif len(acted_on_cutters) == 0:
            # if no cutters are acted on
            r = good_cutters / self.n_c_tot
        else:
            # weighted representation of cutters to penalize changing of outer
            # cutters more than inner cutters
            weighted_cutters = np.linspace(1, 2, num=self.n_c_tot)

            ratio1 = good_cutters / self.n_c_tot
<<<<<<< HEAD
            ratio2 = (np.sum(np.take(weighted_cutters, replaced_cutters)) / np.sum(weighted_cutters)) * self.alpha
            ratio3 = (np.sum(np.take(weighted_cutters, moved_cutters)) / np.sum(weighted_cutters)) * self.beta
            ratio4 = ((dist_cutters+1) / self.n_c_tot) * self.gamma
            change_penalty = self.t_i * self.delta
            r = ratio1 - ratio2 - ratio3 - ratio4 - change_penalty
=======
            ratio2 = (moved_cutters / self.n_c_tot) * 1.05
            ratio3 = (replaced_cutters / self.n_c_tot) * 0.9
            r = ratio1 - ratio2 - ratio3

        r = max(0, r)
>>>>>>> 06e274ad

        return r


<<<<<<< HEAD
class CustomEnv(gym.Env, Plotter):
    '''Implementation of the custom environment that simulates the cutter wear
    and provides the agent with a state and reward signal.

    TODO: move Plotter outside of the environment. Easier to understand.
    '''

    def __init__(self,
                 n_c_tot: int,
                 LIFE: int,
                 MAX_STROKES: int,
=======
class CustomEnv(gym.Env):
    '''Implementation of the custom environment that simulates the cutter wear
    and provides the agent with a state and reward signal.
    '''
    def __init__(self,
                 n_c_tot: int,
                 LIFE: int, 
                 MAX_STROKES: int, 
>>>>>>> 06e274ad
                 STROKE_LENGTH: float,
                 cutter_pathlenghts: float,
                 CUTTERHEAD_RADIUS: float,
                 broken_cutters_thresh: float) -> None:
        """Initializing custom environment for a TBM cutter operation.

        Args:
            n_c_tot (int): total number of cutters
            LIFE (int): theoretical durability of one cutter [m]
            MAX_STROKES (int): numer of strokes to simulate
            STROKE_LENGTH (float): length of one stroke [m]
            cutter_pathlenghts (float): rolling lengths [m]
            CUTTERHEAD_RADIUS (float): radius of cutterhead
            broken_cutters_thresh (float): minimum required percentage of
                functional cutters
        """
        super(CustomEnv, self).__init__()
        self.action_space = spaces.Box(low=-1, high=1,
                                       shape=(n_c_tot * n_c_tot,))
        self.observation_space = spaces.Box(low=0, high=1, shape=(n_c_tot,))

        self.n_c_tot = n_c_tot
        self.LIFE = LIFE
        self.MAX_STROKES = MAX_STROKES
        self.STROKE_LENGTH = STROKE_LENGTH
        self.cutter_pathlenghts = cutter_pathlenghts
        self.R = CUTTERHEAD_RADIUS

<<<<<<< HEAD
        self.m = Maintenance(n_c_tot, broken_cutters_thresh)
=======
        self.m = Maintenance(T_C_MAX, n_c_tot)
        # state variables assigned in class methods:
        self.state: NDArray
        self.epoch: int
        self.replaced_cutters: int
        self.moved_cutters: int
        self.penetration: NDArray
>>>>>>> 06e274ad

    def step(self, actions: NDArray) -> tuple[NDArray, float, bool, dict]:
        '''Main function that moves the environment one step further.
            - Updates the state and reward.
            - Checks if the terminal state is reached.
        '''
        # replace cutters based on action of agent
        self.state = self.implement_action(actions, self.state)

        # compute reward
        good_cutters = len(np.where(self.state > 0)[0])

        reward = self.m.reward(self.replaced_cutters, self.moved_cutters,
                               good_cutters)

        # update cutter life based on how much wear occurs
        p = self.penetration[self.epoch] / 1000  # [m/rot]
        rot_per_stroke = self.STROKE_LENGTH / p
        self.state = self.state - rot_per_stroke * (self.cutter_pathlenghts / self.LIFE)
        self.state = np.where(self.state <= 0, 0, self.state)

        # set cutter lifes to 0 based on blockyness
        self.state[np.where(self.brokens[self.epoch, :] == 1)[0]] = 0

        self.epoch += 1
        if self.epoch >= self.MAX_STROKES:
            terminal = True
        else:
            terminal = False

        return self.state, reward, terminal, {}

    def implement_action(self, action: NDArray, state_before: NDArray) -> NDArray:
        '''Function that interprets the "raw action" and modifies the state.'''
        state_new = state_before
        self.replaced_cutters = []
        self.moved_cutters = []

        for i in range(self.n_c_tot):
            cutter = action[i * self.n_c_tot: i * self.n_c_tot + self.n_c_tot]
            if np.max(cutter) < 0.9:
                # cutter is not acted on
                pass
            elif np.argmax(cutter) == i:
                # cutter is replaced
                state_new[i] = 1
                self.replaced_cutters.append(i)
            else:
                # cutter is moved from original position to somewhere else
                state_new[np.argmax(cutter)] = state_new[i]
                state_new[i] = 1
                self.moved_cutters.append(i)

        return state_new

    def rand_walk_with_bounds(self, n_dp: int) -> NDArray:
        '''function generates a random walk within the limits 0 and 1'''
        bounds = .05

        x = [np.random.uniform(low=0, high=1, size=1)]

        for move in np.random.uniform(low=-bounds, high=bounds, size=n_dp):
            x_temp = x[-1] + move
            if x_temp <= 1 and x_temp >= 0:
                x.append(x_temp)
            else:
                x.append(x[-1] - move)

        return np.array(x[1:])

    def generate(self, Jv_low: NDArray = 0, Jv_high: NDArray = 22, 
                 UCS_center: NDArray = 80, UCS_range: NDArray = 30) -> tuple:
        '''Function generates TBM recordings for one episode. Equations and
        models based on Delisio & Zhao (2014) - "A new model for TBM
        performance prediction in blocky rock conditions",
        http://dx.doi.org/10.1016/j.tust.2014.06.004'''

        Jv_s = self.rand_walk_with_bounds(self.MAX_STROKES) * (Jv_high - Jv_low) + Jv_low  # [joints / m3]
        UCS_s = UCS_center + self.rand_walk_with_bounds(self.MAX_STROKES) * UCS_range  # [MPa]

        # eq 9, Delisio & Zhao (2014) - [kN/m/mm/rot]
        FPIblocky_s = np.squeeze(np.exp(6) * Jv_s**-0.82 * UCS_s**0.17)

        brokens = np.zeros(shape=(self.MAX_STROKES, self.n_c_tot))

        for stroke in range(self.MAX_STROKES):
            # based on FPI blocky cutters have different likelyhoods to break
            if FPIblocky_s[stroke] > 200 and FPIblocky_s[stroke] <= 300:
                if np.random.randint(0, 100) == 0:
                    size = np.random.randint(1, 4)
                    selection = np.random.choice(np.arange(self.n_c_tot),
                                                 replace=False, size=size)
                    brokens[stroke, :][selection] = 1
            elif FPIblocky_s[stroke] > 100 and FPIblocky_s[stroke] <= 200:
                if np.random.randint(0, 50) == 0:
                    size = np.random.randint(1, 4)
                    selection = np.random.choice(np.arange(self.n_c_tot),
                                                 replace=False, size=size)
                    brokens[stroke, :][selection] = 1
            elif FPIblocky_s[stroke] >= 50 and FPIblocky_s[stroke] <= 100:
                if np.random.randint(0, 10) == 0:
                    size = np.random.randint(1, 4)
                    selection = np.random.choice(np.arange(self.n_c_tot),
                                                 replace=False, size=size)
                    brokens[stroke, :][selection] = 1
            elif FPIblocky_s[stroke] < 50:
                if np.random.randint(0, 100) == 0:
                    size = np.random.randint(1, 4)
                    selection = np.random.choice(np.arange(self.n_c_tot),
                                                 replace=False, size=size)
                    brokens[stroke, :][selection] = 1

        # eq 13, Delisio & Zhao (2014)
        TF_s = np.squeeze((-523 * np.log(Jv_s) + 2312) * (self.R*2))  # [kN]
        TF_s = np.where(TF_s > 20_000, 20_000, TF_s)

        # eq 7, Delisio & Zhao (2014)
        # TF_s already considers shield friction
        penetration = (TF_s / (self.R*2)) / FPIblocky_s  # [mm/rot]

        return Jv_s, UCS_s, FPIblocky_s, brokens, TF_s, penetration

    def reset(self) -> NDArray:
        '''reset an environment to its initial state'''
        self.state = np.full((self.n_c_tot), 1)  # start with new cutters
        self.epoch = 0  # reset epoch counter
        # generate new TBM data for episode
        self.Jv_s, self.UCS_s, self.FPIblocky_s, self.brokens, self.TF_s, self.penetration = self.generate()
        return self.state

    def render(self):
        pass

    def close(self):
        pass


class CustomCallback(BaseCallback):
    '''custom callback to log and visualize parameters of the training
    progress'''

    def __init__(self, check_freq: int, save_path: str, name_prefix: str, 
                 MAX_STROKES: int, AGENT_NAME: str, verbose: int = 0) -> None:
        super(CustomCallback, self).__init__(verbose)

        self.check_freq = check_freq  # checking frequency in [steps]
        self.save_path = save_path  # folder to save the plot to
        self.name_prefix = name_prefix  # name prefix for the plot
        self.MAX_STROKES = MAX_STROKES
        self.AGENT_NAME = AGENT_NAME

    def _on_step(self) -> bool:
        if self.n_calls % self.check_freq == 0:

            df_log = pd.read_csv(f'{self.save_path}/progress.csv')
            df_log['episodes'] = df_log[r'time/total_timesteps'] / self.MAX_STROKES

            # works for all models
            ep = df_log['episodes'].iloc[-1]
            reward = df_log[r'rollout/ep_rew_mean'].iloc[-1]

            fig, (ax1, ax2) = plt.subplots(nrows=2, ncols=1, figsize=(10, 8))
            ax1.plot(df_log['episodes'], df_log[r'rollout/ep_rew_mean'],
                     label=r'rollout/ep_rew_mean')
            try:
                ax1.scatter(df_log['episodes'], df_log['eval/mean_reward'],
                            label=r'eval/mean_reward')
            except KeyError:
                pass
            ax1.legend()
            ax1.grid(alpha=0.5)
            ax1.set_ylabel('reward')

            # model specific visualization of loss
            if self.AGENT_NAME == 'TD3' or self.AGENT_NAME == 'DDPG':
                ax2.plot(df_log['episodes'], df_log[r'train/critic_loss'],
                         label=r'train/critic_loss')
                ax2.plot(df_log['episodes'], df_log[r'train/actor_loss'],
                         label=r'train/actor_loss')
            elif self.AGENT_NAME == 'PPO':
                ax2.plot(df_log['episodes'], df_log[r'train/value_loss'],
                         label=r'train/value_loss')
                ax2.plot(df_log['episodes'], df_log[r'train/loss'],
                         label=r'train/loss')
                ax2.plot(df_log['episodes'], df_log[r'train/policy_gradient_loss'],
                         label=r'train/policy_gradient_loss')
                ax2.plot(df_log['episodes'], df_log[r'train/entropy_loss'],
                         label=r'train/entropy_loss')
            ax2.legend()
            ax2.grid(alpha=0.5)
            ax2.set_xlabel('episodes')
            ax2.set_ylabel('loss')

            plt.tight_layout()
            plt.savefig(f'{self.save_path}/{self.name_prefix}_training.svg')
            plt.close()

        return True


class Optimization:
    """Functionality to train (optimize the reward of an agent) 
    and hyperparameter tuning of agent parameters using Optuna."""

    def __init__(self, n_c_tot: int, environment: gym.Env, EPISODES: int,
                 CHECKPOINT_INTERVAL: int, MODE: str, MAX_STROKES: int,
                 AGENT_NAME: str, DEFAULT_TRIAL: bool) -> None:

        self.n_c_tot = n_c_tot
        self.environment = environment
        self.EPISODES = EPISODES
        self.CHECKPOINT_INTERVAL = CHECKPOINT_INTERVAL
        self.MODE = MODE
        self.MAX_STROKES = MAX_STROKES
        self.AGENT_NAME = AGENT_NAME
        self.DEFAULT_TRIAL = DEFAULT_TRIAL

        self.n_actions = n_c_tot * n_c_tot
        self.freq = self.MAX_STROKES * self.CHECKPOINT_INTERVAL  # checkpoint frequency
        self.parallell_process_counter: int = 0

    def objective(self, trial: optuna.trial.Trial) -> float | list[float]:
        '''Objective function that drives the optimization of parameter values for the 
        RL-agent.'''
        
        self.parallell_process_counter += 1  # TODO: this is not working properly

        if self.DEFAULT_TRIAL:
            parameters = {"policy": "MlpPolicy", "env": self.environment}
            self.DEFAULT_TRIAL = False
        else:
            hparams = Hyperparameters()
            parameters = hparams.suggest_hyperparameters(
                trial, self.AGENT_NAME, self.environment,
                steps_episode=self.MAX_STROKES, num_actions=self.n_actions)

        match self.AGENT_NAME:
            case "PPO":
                agent = PPO(**parameters)
            case "SAC":
                agent = SAC(**parameters)
            case "A2C":
                agent = A2C(**parameters)
            case "DDPG":
                agent = DDPG(**parameters)
            case "TD3":
                agent = TD3(**parameters)
            case _:
                raise NotImplementedError(f"{self.AGENT_NAME} not implemented")

        agent_dir = self.AGENT_NAME + datetime.now().strftime("%Y%m%d-%H%M%S")
        new_logger = logger.configure(f'optimization/{agent_dir}', ["csv"])

        print(f'Optimizing parallell process {self.parallell_process_counter}. Agent: {self.AGENT_NAME} | Num episodes: {self.EPISODES}')
        print("\nTraining with these parameters: ", parameters)
        # train agent with early stopping and save best agents only
        stop_train_cb = StopTrainingOnNoModelImprovement(max_no_improvement_evals=1,
                                                         min_evals=1,
                                                         verbose=1)
        eval_cb = EvalCallback(self.environment,
                               best_model_save_path=f'optimization/{agent_dir}',
                               log_path=f'optimization/{agent_dir}',
                               deterministic=False,
                               n_eval_episodes=3,
                               eval_freq=self.freq,
                               callback_after_eval=stop_train_cb,
                               verbose=0, warn=False)
        custom_callback = CustomCallback(check_freq=self.freq,
                                         save_path=f'optimization/{agent_dir}',
                                         name_prefix=f'{self.AGENT_NAME}',
                                         MAX_STROKES=self.MAX_STROKES,
                                         AGENT_NAME=self.AGENT_NAME)
        callback = CallbackList([eval_cb, custom_callback])

        agent.set_logger(new_logger)
        agent.learn(total_timesteps=self.EPISODES * self.MAX_STROKES,
                    callback=callback)
        del agent

        print('load agent and evaluate on 10 last episodes')
        agent = load_best_model(
            self.AGENT_NAME, main_dir="optimization", agent_dir=agent_dir)

        mean_ep_reward = evaluate_policy(agent, self.environment,
                                         n_eval_episodes=10,
                                         deterministic=False,
                                         warn=False)[0]
        final_reward = mean_ep_reward  # objective's reward
        return final_reward

    def train_agent(self, agent_name: str, best_parameters: dict) -> None:
        """Train agent with best parameters from an optimization study."""

        # TODO convert best parameters to actual parameters for agent incl. net arch

        match agent_name:
            case "PPO":
                agent = PPO(**best_parameters)
            case "SAC":
                agent = SAC(**best_parameters)
            case "A2C":
                agent = A2C(**best_parameters)
            case "DDPG":
                agent = DDPG(**best_parameters)
            case "TD3":
                agent = TD3(**best_parameters)
            case _:
                raise NotImplementedError()

        agent_dir = self.AGENT_NAME + datetime.now().strftime("%Y%m%d-%H%M%S")
        new_logger = logger.configure(Path(f'checkpoints/{agent_dir}'),
                                      ["csv"])
        # mode that trains an agent based on previous OPTUNA study
        checkpoint_callback = CheckpointCallback(save_freq=self.freq,
                                                 save_path=Path(f'checkpoints/{agent_dir}'),
                                                 name_prefix=f'{self.AGENT_NAME}',
                                                 verbose=1)
        custom_callback = CustomCallback(check_freq=self.freq,
                                         save_path=Path(f'checkpoints/{agent_dir}'),
                                         name_prefix=f'{self.AGENT_NAME}',
                                         MAX_STROKES=self.MAX_STROKES,
                                         AGENT_NAME=self.AGENT_NAME)
        eval_cb = EvalCallback(self.environment,
                               best_model_save_path=Path(f'checkpoints/{agent_dir}'),
                               log_path='checkpoints',
                               deterministic=False,
                               n_eval_episodes=10,
                               eval_freq=self.freq,
                               verbose=1, warn=False)

        # Create the callback list
        callback = CallbackList([checkpoint_callback, eval_cb,
                                 custom_callback])
        # TODO implement callback that logs also environmental training
        # TODO parameters (broken cutters, n changes per ep etc.)
        agent.set_logger(new_logger)
        agent.learn(total_timesteps=self.EPISODES * self.MAX_STROKES,
                    callback=callback)


if __name__ == "__main__":

    # visualization of all possible reward states
    n_c_tot = 28  # total number of cutters
    broken_cutters_thresh = 0.5

    m = Maintenance(n_c_tot, broken_cutters_thresh)

    cutters = np.arange(n_c_tot)

    n_repls = []
    n_moves = []
    n_good_cutters = []
    r_s = []

    for _ in range(10_000):
        n_repl = np.random.randint(0, n_c_tot)
        replaced_cutters = np.sort(np.random.choice(cutters, n_repl, replace=False))
        n_move = np.random.randint(0, n_c_tot - n_repl)
        moved_cutters = np.sort(np.random.choice(np.delete(cutters, replaced_cutters),
                                                 n_move, replace=False))

        good_cutters = np.random.randint(n_repl+n_move, n_c_tot)
        # print(n_repl, n_move, good_cutters)

        r = m.reward(list(replaced_cutters), list(moved_cutters), good_cutters)
        n_repls.append(n_repl)
        n_moves.append(n_move)
        n_good_cutters.append(good_cutters)
        r_s.append(r)
        # print(r)

    fig, (ax1, ax2, ax3) = plt.subplots(nrows=1, ncols=3, figsize=(10, 4))
    ax1.scatter(n_repls, r_s)
    ax2.scatter(n_moves, r_s)
    ax3.scatter(n_good_cutters, r_s)
    plt.tight_layout()

    # rewards = []
    # for i in range(len(combined)):
    #     rewards.append(m.reward(replaced_cutters=replaced_cutters[i],
    #                             moved_cutters=moved_cutters[i],
    #                             good_cutters=good_cutters[i],
    #                             dist_cutters=dist_cutters[i]))
    # rewards = np.array(rewards)

    # low_r_id = np.argmin(rewards)
    # high_r_id = np.argmax(rewards)
    # len_low_r = len(np.where(rewards == rewards.min())[0])
    # len_high_r = len(np.where(rewards == rewards.max())[0])

    # print(f'there are {len_low_r} combinations with {rewards.min()} reward')
    # print(f'lowest reward of {rewards.min()} with combination:')
    # print(f'\t{replaced_cutters[low_r_id]} replaced cutters')
    # print(f'\t{moved_cutters[low_r_id]} moved cutters')
    # print(f'\t{good_cutters[low_r_id]} good cutters\n')

    # print(f'there are {len_high_r} combinations with {rewards.max()} reward')
    # print(f'highest reward of {rewards.max()} with combination:')
    # print(f'\t{replaced_cutters[high_r_id]} replaced cutters')
    # print(f'\t{moved_cutters[high_r_id]} moved cutters')
    # print(f'\t{good_cutters[high_r_id]} good cutters')

    # fig = plt.figure(figsize=(10, 7))
    # ax = fig.add_subplot(projection='3d')
    # scatter_plot= ax.scatter(replaced_cutters, moved_cutters, good_cutters,
    #                          c=rewards, edgecolor='black', s=40)
    # ax.set_xlabel('n replaced cutters')
    # ax.set_ylabel('n moved cutters')
    # ax.set_zlabel('n good cutters')

    # plt.colorbar(scatter_plot, label='reward')
    # plt.tight_layout()<|MERGE_RESOLUTION|>--- conflicted
+++ resolved
@@ -13,10 +13,6 @@
 
 from datetime import datetime
 from pathlib import Path
-<<<<<<< HEAD
-# import ipdb
-=======
->>>>>>> 06e274ad
 
 import gym
 import matplotlib.pyplot as plt
@@ -46,11 +42,8 @@
     changing cutters on a TBM's cutterhead. Based on this the reward is
     computed'''
 
-<<<<<<< HEAD
     def __init__(self, n_c_tot: int, broken_cutters_thresh: float):
-=======
-    def __init__(self, t_C_max: int, n_c_tot: int) -> None:
->>>>>>> 06e274ad
+
         """Setup
 
         Args:
@@ -74,11 +67,6 @@
         """Reward function. Drives the agent learning process.
 
         Handles replacing and moving cutters.
-<<<<<<< HEAD
-=======
-
-        TODO: move hardcoded values into a common place for definition or config.
->>>>>>> 06e274ad
         """
         # if good_cutters < self.n_c_tot * 0.5:
         #     r = 0
@@ -108,36 +96,15 @@
             weighted_cutters = np.linspace(1, 2, num=self.n_c_tot)
 
             ratio1 = good_cutters / self.n_c_tot
-<<<<<<< HEAD
             ratio2 = (np.sum(np.take(weighted_cutters, replaced_cutters)) / np.sum(weighted_cutters)) * self.alpha
             ratio3 = (np.sum(np.take(weighted_cutters, moved_cutters)) / np.sum(weighted_cutters)) * self.beta
             ratio4 = ((dist_cutters+1) / self.n_c_tot) * self.gamma
             change_penalty = self.t_i * self.delta
             r = ratio1 - ratio2 - ratio3 - ratio4 - change_penalty
-=======
-            ratio2 = (moved_cutters / self.n_c_tot) * 1.05
-            ratio3 = (replaced_cutters / self.n_c_tot) * 0.9
-            r = ratio1 - ratio2 - ratio3
-
-        r = max(0, r)
->>>>>>> 06e274ad
 
         return r
 
 
-<<<<<<< HEAD
-class CustomEnv(gym.Env, Plotter):
-    '''Implementation of the custom environment that simulates the cutter wear
-    and provides the agent with a state and reward signal.
-
-    TODO: move Plotter outside of the environment. Easier to understand.
-    '''
-
-    def __init__(self,
-                 n_c_tot: int,
-                 LIFE: int,
-                 MAX_STROKES: int,
-=======
 class CustomEnv(gym.Env):
     '''Implementation of the custom environment that simulates the cutter wear
     and provides the agent with a state and reward signal.
@@ -146,7 +113,6 @@
                  n_c_tot: int,
                  LIFE: int, 
                  MAX_STROKES: int, 
->>>>>>> 06e274ad
                  STROKE_LENGTH: float,
                  cutter_pathlenghts: float,
                  CUTTERHEAD_RADIUS: float,
@@ -175,17 +141,16 @@
         self.cutter_pathlenghts = cutter_pathlenghts
         self.R = CUTTERHEAD_RADIUS
 
-<<<<<<< HEAD
+
         self.m = Maintenance(n_c_tot, broken_cutters_thresh)
-=======
-        self.m = Maintenance(T_C_MAX, n_c_tot)
+
         # state variables assigned in class methods:
         self.state: NDArray
         self.epoch: int
-        self.replaced_cutters: int
-        self.moved_cutters: int
+        self.replaced_cutters: list
+        self.moved_cutters: list
         self.penetration: NDArray
->>>>>>> 06e274ad
+
 
     def step(self, actions: NDArray) -> tuple[NDArray, float, bool, dict]:
         '''Main function that moves the environment one step further.
