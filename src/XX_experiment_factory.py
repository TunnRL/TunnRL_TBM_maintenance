--- conflicted
+++ resolved
@@ -95,7 +95,6 @@
         super().__init__(verbose=verbose)
         self.mode = mode
         self.agent_dir = agent_dir
-<<<<<<< HEAD
         self.parameters = parameters
         self.verbose = verbose
         self.n_episodes = n_episodes
@@ -114,27 +113,17 @@
             # TODO: try to print the value, not only the scheduler object
             print("Learning rate: ", self.model.learning_rate)
             return True
-=======
-
-    def __call__(self, study: optuna.study.Study,
-                 trial: optuna.trial.FrozenTrial) -> None:
-        print(f"Experiment info is saved in: {self.agent_dir}")
->>>>>>> 5902cc71
 
 
 class Optimization:
     """Functionality to train (optimize the reward of an agent)
     and hyperparameter tuning of agent parameters using Optuna."""
 
-<<<<<<< HEAD
+
     def __init__(self, n_c_tot: int, environment: gym.Env, STUDY: str, EPISODES: int,
                  CHECKPOINT_INTERVAL: int, MODE: str, MAX_STROKES: int,
                  AGENT_NAME: str, DEFAULT_TRIAL: bool, VERBOSE_LEVEL: int,
-=======
-    def __init__(self, n_c_tot: int, environment: gym.Env, STUDY: str,
-                 EPISODES: int, CHECKPOINT_INTERVAL: int, MAX_STROKES: int,
-                 AGENT_NAME: str, DEFAULT_TRIAL: bool,
->>>>>>> 5902cc71
+
                  MAX_NO_IMPROVEMENT: int) -> None:
 
         self.n_c_tot = n_c_tot
@@ -145,10 +134,7 @@
         self.MAX_STROKES = MAX_STROKES
         self.AGENT_NAME = AGENT_NAME
         self.DEFAULT_TRIAL = DEFAULT_TRIAL
-<<<<<<< HEAD
         self.VERBOSE_LEVEL = VERBOSE_LEVEL
-=======
->>>>>>> 5902cc71
         self.MAX_NO_IMPROVEMENT = MAX_NO_IMPROVEMENT
 
         self.n_actions = n_c_tot * n_c_tot
@@ -171,40 +157,13 @@
 
         agent = self._setup_agent(self.AGENT_NAME, parameters)
 
-<<<<<<< HEAD
         self.agent_dir = f'{self.AGENT_NAME}_{uuid.uuid4()}'
         callbacks, new_logger = self._setup_callbacks_and_logger(
             self.VERBOSE_LEVEL, parameters)
         
         if new_logger is not None:
             agent.set_logger(new_logger)
-=======
-        agent_dir = f'{self.AGENT_NAME}_{uuid.uuid4()}'
-        self.agent_dir = agent_dir
-        new_logger = logger.configure(f'optimization/{agent_dir}', ["csv"])
-
-        print(f'\nOptimizing agent in dir: {agent_dir}. Agent: {self.AGENT_NAME} | Num episodes: {self.EPISODES}')
-        print(f"\nTraining with these parameters: \n {parameters}\n")
-        # train agent with early stopping and save best agents only
-        stop_train_cb = StopTrainingOnNoModelImprovement(max_no_improvement_evals=self.MAX_NO_IMPROVEMENT,
-                                                         min_evals=1,
-                                                         verbose=1)
-        eval_cb = EvalCallback(self.environment,
-                               best_model_save_path=f'optimization/{agent_dir}',
-                               log_path=f'optimization/{agent_dir}',
-                               deterministic=False,
-                               n_eval_episodes=3,
-                               eval_freq=self.freq,
-                               callback_after_eval=stop_train_cb,
-                               verbose=1, warn=False)
-        custom_callback = PlotTrainingProgressCallback(check_freq=self.freq,
-                                         save_path=f'optimization/{agent_dir}',
-                                         name_prefix=f'{self.AGENT_NAME}',
-                                         MAX_STROKES=self.MAX_STROKES)
-        callback = CallbackList([eval_cb, custom_callback])
-
-        agent.set_logger(new_logger)
->>>>>>> 5902cc71
+
         agent.learn(total_timesteps=self.EPISODES * self.MAX_STROKES,
                     callback=callbacks)
         del agent
@@ -238,7 +197,6 @@
         study = optuna.load_study(study_name=self.STUDY, storage=db_file)
 
         try:
-<<<<<<< HEAD
             study.optimize(
                 self.objective,
                 n_trials=n_trials,
@@ -247,12 +205,6 @@
             )
             
         except KeyboardInterrupt:
-=======
-            study.optimize(self.objective, n_trials=n_trials,
-                           catch=(ValueError,), callbacks=[cb_print_agent_dir])
-
-        except KeyboardInterrupt: #TODO: check how to interrupt the proper way
->>>>>>> 5902cc71
             print('Number of finished trials: ', len(study.trials))
             print('Best trial:')
             trial = study.best_trial
@@ -269,11 +221,7 @@
     def train_agent(self, best_parameters: dict) -> None:
         """Train agent with best parameters from an optimization study."""
 
-<<<<<<< HEAD
         agent = self._setup_agent(self.AGENT_NAME, best_parameters)
-        
-        # TODO implement callback that logs also environmental training
-        # TODO parameters (broken cutters, n changes per ep etc.)
         
         self.agent_dir = f'{self.AGENT_NAME}_{uuid.uuid4()}'
         callbacks, new_logger = self._setup_callbacks_and_logger(
@@ -282,11 +230,6 @@
         
         if new_logger is not None:
             agent.set_logger(new_logger)
-=======
-        agent_dir = f'{self.AGENT_NAME}_{uuid.uuid4()}'
-        best_parameters.update(dict(tensorboard_log=f"optimization/{agent_dir}"))
-        print(f"Checkpoint dir: {agent_dir}")
->>>>>>> 5902cc71
 
         agent.learn(total_timesteps=self.EPISODES * self.MAX_STROKES,
                     callback=callbacks)
@@ -313,7 +256,6 @@
             case "TD3":
                 agent = TD3(**parameters)
             case _:
-<<<<<<< HEAD
                 raise NotImplementedError(f"{self.AGENT_NAME} not implemented")
         return agent
         
@@ -322,7 +264,7 @@
                                     parameters: dict) -> tuple[list, Any]:
         """Defining callbacks and logger used in training and optimizing an RL agent.
 
-        Different setups for different training modes.
+        Different setups for different training/optimization modes.
 
         Args:
             mode (str): training or optimization
@@ -335,12 +277,13 @@
         agent_dir = self.agent_dir
         main_dir = ("optimization" if self.MODE == "optimization" else "checkpoints")
         max_no_improvement_evals = (self.MAX_NO_IMPROVEMENT if self.MODE == "optimizing" else 5)
+        n_eval_episodes = (3 if self.MODE == "optimization" else 10)
         
         cb_list = []
         sb3_logger = None  # for debugging, ie. don't make dir etc.
         # callback values
         
-        # callbacks for all verbose levels
+        # callbacks for all modes
         stop_train_cb = StopTrainingOnNoModelImprovement(  # kicked off by EvalCallback
             max_no_improvement_evals=max_no_improvement_evals,
             min_evals=1,
@@ -352,7 +295,7 @@
                 best_model_save_path=f'{self.MODE}/{agent_dir}',
                 log_path=f'{self.MODE}/{agent_dir}',
                 deterministic=False,
-                n_eval_episodes=3,  # TODO: 10 for training?
+                n_eval_episodes=n_eval_episodes
                 eval_freq=self.checkpoint_frequency,
                 callback_after_eval=stop_train_cb,
                 verbose=1, warn=False)
@@ -398,38 +341,6 @@
         cb_list = CallbackList(cb_list)
         return cb_list, sb3_logger
 
-=======
-                raise NotImplementedError()
-
-        new_logger = logger.configure(f'checkpoints/{agent_dir}', ["csv"])
-        # mode that trains an agent based on previous OPTUNA study
-        checkpoint_callback = CheckpointCallback(save_freq=self.freq,
-                                                 save_path=f'checkpoints/{agent_dir}',
-                                                 name_prefix=f'{self.AGENT_NAME}',
-                                                 verbose=1)
-        custom_callback = PlotTrainingProgressCallback(check_freq=self.freq,
-                                         save_path=f'checkpoints/{agent_dir}',
-                                         name_prefix=f'{self.AGENT_NAME}',
-                                         MAX_STROKES=self.MAX_STROKES)
-        eval_cb = EvalCallback(self.environment,
-                               best_model_save_path=f'checkpoints/{agent_dir}',
-                               log_path='checkpoints',
-                               deterministic=False,
-                               n_eval_episodes=10,
-                               eval_freq=self.freq,
-                               verbose=1, warn=False)
-
-        # Create the callback list
-        callback = CallbackList([checkpoint_callback, eval_cb,
-                                 custom_callback])
-        # TODO implement callback that logs also environmental training
-        # TODO parameters (broken cutters, n changes per ep etc.)
-        agent.set_logger(new_logger)
-        agent.learn(total_timesteps=self.EPISODES * self.MAX_STROKES,
-                    callback=callback)
->>>>>>> 5902cc71
-
-
 def load_best_model(agent_name: str, main_dir: str,
                     agent_dir: str) -> BaseAlgorithm:
     """Load best model from a directory.
