--- conflicted
+++ resolved
@@ -23,11 +23,8 @@
 
 ###############################################################################
 # Constants and fixed variables
-<<<<<<< HEAD
-STUDY = 'PPO_2022_08_10_study'  # DDPG_2022_07_27_study TD3_2022_07_27_study
-=======
+
 STUDY = 'PPO_2022_08_15_study'  # DDPG_2022_07_27_study TD3_2022_07_27_study
->>>>>>> 06e274ad
 agent = STUDY.split('_')[0]
 FILETYPE_TO_LOAD = "db"  # "pkl" "db"
 
@@ -46,9 +43,8 @@
                      "Valid filetypes are: db, pkl")
 
 df_study = study.trials_dataframe()
-<<<<<<< HEAD
+
 print(df_study.tail(n=20))
-=======
 
 # some cleaning
 le_noise = LabelEncoder()
@@ -56,7 +52,6 @@
 le_activation = LabelEncoder()
 df_study["params_activation_fn"] = le_activation.fit_transform(df_study["params_activation_fn"])
 
->>>>>>> 06e274ad
 # print values of best trial in study
 trial = study.best_trial
 print('\nHighest reward: {}'.format(trial.value))
@@ -152,14 +147,11 @@
 # scatterplot of indivdual hyperparameters vs. reward
 
 # replance NaN with "None"
-<<<<<<< HEAD
-df_study[f'params_action_noise'].fillna(value='None', inplace=True)
-=======
-if agent == 'SAC' or agent == 'DDPG' or agent == 'TD3' or agent == "PPO":
+
+if agent == 'SAC' or agent == 'DDPG' or agent == 'TD3':
     df_study['params_action_noise'].fillna(value='None', inplace=True)
 
 # ipdb.set_trace()
->>>>>>> 06e274ad
 
 fig = plt.figure(figsize=(18, 9))
 
@@ -189,7 +181,7 @@
 fig.suptitle(STUDY.split('_')[0])
 
 plt.tight_layout()
-<<<<<<< HEAD
+
 # plt.savefig(f'graphics/{STUDY}_optimization_scatter.svg')
 # plt.close()
 
@@ -197,14 +189,3 @@
 # plot intermediate steps of the training paths
 training_path(agent, folder='optimization')#,
               # savepath=f'graphics/{STUDY}_optimization_interms.svg')
-=======
-plt.show()
-plt.savefig(f'graphics/{STUDY}_optimization_scatter.svg')
-plt.close()
-
-#####
-# plot intermediate steps of the training paths
-#TODO: code below need a fix
-# training_path(agent, folder='optimization',
-#               savepath=f'graphics/{STUDY}_optimization_interms.svg')
->>>>>>> 06e274ad
