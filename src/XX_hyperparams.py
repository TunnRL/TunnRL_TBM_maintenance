--- conflicted
+++ resolved
@@ -219,18 +219,11 @@
 
         return network_description
 
-<<<<<<< HEAD
-    def _define_activation_fn(self, activation_fn_name: str): 
-        """Returns a pytorch activation function used on the final fully connected
-        layer output."""
-        functions = {"tanh": nn.Tanh, "relu": nn.ReLU, "leaky_relu": nn.LeakyReLU}
-=======
     def _define_activation_fn(self, activation_fn_name: str):
         """Returns a pytorch activation function used on the final fully
         connected layer output."""
         functions = {"tanh": nn.Tanh, "relu": nn.ReLU,
                      "leaky_relu": nn.LeakyReLU}
->>>>>>> 5902cc71
         return functions[activation_fn_name]
 
     def _yield_action_noise(self, action_noise: str,
@@ -317,32 +310,18 @@
         else:
             raise ValueError(f"{algorithm} is not a valid algorithm")
 
-<<<<<<< HEAD
-=======
-        if raw_params_dict["lr_schedule"] == "linear_decrease":
-            learning_rate = self._linear_schedule(raw_params_dict["learning_rate"])
-        else:
-            learning_rate = raw_params_dict["learning_rate"]
-
->>>>>>> 5902cc71
         reshaped_dict = {key: val for key, val in raw_params_dict.items() if key not in remove_keys}
         
         if raw_params_dict["lr_schedule"] == "linear_decrease":
             reshaped_dict["learning_rate"] = self._linear_schedule(raw_params_dict["learning_rate"])
             
         reshaped_dict.update(dict(
-<<<<<<< HEAD
             policy='MlpPolicy', 
             env=env, 
             policy_kwargs=network_description))
-=======
-            policy='MlpPolicy',
-            env=env,
-            policy_kwargs=network_description,
-            learning_rate=learning_rate))
+
         if algorithm in ['DDPG', 'SAC', 'TD3']:
             reshaped_dict.update(dict(action_noise=action_noise))
->>>>>>> 5902cc71
 
         return reshaped_dict
 
